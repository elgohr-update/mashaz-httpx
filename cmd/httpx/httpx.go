package main

import (
	"github.com/projectdiscovery/gologger"
	"github.com/projectdiscovery/httpx/internal/runner"
)

func main() {
	// Parse the command line flags and read config files
	options := runner.ParseOptions()

<<<<<<< HEAD
	r, err := runner.New(options)
=======
	run, err := runner.New(options)
>>>>>>> 29302b75
	if err != nil {
		gologger.Fatal().Msgf("Could not create runner: %s\n", err)
	}
<<<<<<< HEAD
	r.RunEnumeration()
	r.Close()
=======

	run.RunEnumeration()
	run.Close()
>>>>>>> 29302b75
}<|MERGE_RESOLUTION|>--- conflicted
+++ resolved
@@ -9,20 +9,10 @@
 	// Parse the command line flags and read config files
 	options := runner.ParseOptions()
 
-<<<<<<< HEAD
 	r, err := runner.New(options)
-=======
-	run, err := runner.New(options)
->>>>>>> 29302b75
 	if err != nil {
 		gologger.Fatal().Msgf("Could not create runner: %s\n", err)
 	}
-<<<<<<< HEAD
 	r.RunEnumeration()
 	r.Close()
-=======
-
-	run.RunEnumeration()
-	run.Close()
->>>>>>> 29302b75
 }