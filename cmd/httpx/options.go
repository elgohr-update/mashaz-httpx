--- conflicted
+++ resolved
@@ -37,11 +37,8 @@
 	Verbose            bool
 	NoColor            bool
 	OutputServerHeader bool
-<<<<<<< HEAD
-	responseInStdout bool
-=======
+	responseInStdout   bool
 	FollowHostRedirects	 bool
->>>>>>> 04a9f877
 }
 
 // ParseOptions parses the command line options for application
