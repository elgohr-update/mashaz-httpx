package main

import (
	"flag"
	"os"

	"github.com/projectdiscovery/gologger"
	"github.com/projectdiscovery/httpx/common/customheader"
	customport "github.com/projectdiscovery/httpx/common/customports"
	"github.com/projectdiscovery/httpx/common/fileutil"
)

// Options contains configuration options for chaos client.
type Options struct {
<<<<<<< HEAD
	RawRequestFile   string
	VHost            bool
	Smuggling        bool
	ExtractTitle     bool
	StatusCode       bool
	ContentLength    bool
	Retries          int
	Threads          int
	Timeout          int
	CustomHeaders    customheader.CustomHeaders
	CustomPorts      customport.CustomPorts
	Output           string
	FollowRedirects  bool
	StoreResponse    bool
	StoreResponseDir string
	HttpProxy        string
	SocksProxy       string
	JSONOutput       bool
	InputFile        string
	Method           string
	Silent           bool
	Version          bool
	Verbose          bool
	NoColor          bool
	FollowHostRedirects	 bool
=======
	RawRequestFile     string
	VHost              bool
	Smuggling          bool
	ExtractTitle       bool
	StatusCode         bool
	ContentLength      bool
	Retries            int
	Threads            int
	Timeout            int
	CustomHeaders      customheader.CustomHeaders
	CustomPorts        customport.CustomPorts
	Output             string
	FollowRedirects    bool
	StoreResponse      bool
	StoreResponseDir   string
	HttpProxy          string
	SocksProxy         string
	JSONOutput         bool
	InputFile          string
	Method             string
	Silent             bool
	Version            bool
	Verbose            bool
	NoColor            bool
	OutputServerHeader bool
>>>>>>> 6c68fc5d
}

// ParseOptions parses the command line options for application
func ParseOptions() *Options {
	options := &Options{}

	flag.IntVar(&options.Threads, "threads", 50, "Number of threads")
	flag.IntVar(&options.Retries, "retries", 0, "Number of retries")
	flag.IntVar(&options.Timeout, "timeout", 5, "Timeout in seconds")
	flag.StringVar(&options.Output, "o", "", "File to write output to (optional)")
	flag.BoolVar(&options.VHost, "vhost", false, "Check for VHOSTs")
	flag.BoolVar(&options.ExtractTitle, "title", false, "Extracts title")
	flag.BoolVar(&options.StatusCode, "status-code", false, "Extracts Status Code")
	flag.Var(&options.CustomHeaders, "H", "Custom Header")
	flag.Var(&options.CustomPorts, "ports", "ports range (nmap syntax: eg 1,2-10,11)")
	flag.BoolVar(&options.ContentLength, "content-length", false, "Content Length")
	flag.BoolVar(&options.StoreResponse, "store-response", false, "Store Response as domain.txt")
	flag.StringVar(&options.StoreResponseDir, "store-response-dir", ".", "Store Response Directory (default current directory)")
	flag.BoolVar(&options.FollowRedirects, "follow-redirects", false, "Follow Redirects")
	flag.BoolVar(&options.FollowHostRedirects, "follow-host-redirects", false, "Only follow redirects on the same host")
	flag.StringVar(&options.HttpProxy, "http-proxy", "", "Http Proxy")
	flag.BoolVar(&options.JSONOutput, "json", false, "JSON Output")
	flag.StringVar(&options.InputFile, "l", "", "File containing domains")
	flag.StringVar(&options.Method, "x", "GET", "Request Method")
	flag.BoolVar(&options.Silent, "silent", false, "Silent mode")
	flag.BoolVar(&options.Version, "version", false, "Show version of httpx")
	flag.BoolVar(&options.Verbose, "verbose", false, "Verbose Mode")
	flag.BoolVar(&options.NoColor, "no-color", false, "No Color")
	flag.BoolVar(&options.OutputServerHeader, "web-server", false, "Prints out the Server header content")
	flag.Parse()

	// Read the inputs and configure the logging
	options.configureOutput()

	showBanner()

	if options.Version {
		gologger.Infof("Current Version: %s\n", Version)
		os.Exit(0)
	}

	options.validateOptions()

	return options
}

func (options *Options) validateOptions() {
	if options.InputFile != "" && !fileutil.FileExists(options.InputFile) {
		gologger.Fatalf("File %s does not exist!\n", options.InputFile)
	}
}

// configureOutput configures the output on the screen
func (options *Options) configureOutput() {
	// If the user desires verbose output, show verbose output
	if options.Verbose {
		gologger.MaxLevel = gologger.Verbose
	}
	if options.NoColor {
		gologger.UseColors = false
	}
	if options.Silent {
		gologger.MaxLevel = gologger.Silent
	}
}<|MERGE_RESOLUTION|>--- conflicted
+++ resolved
@@ -12,33 +12,6 @@
 
 // Options contains configuration options for chaos client.
 type Options struct {
-<<<<<<< HEAD
-	RawRequestFile   string
-	VHost            bool
-	Smuggling        bool
-	ExtractTitle     bool
-	StatusCode       bool
-	ContentLength    bool
-	Retries          int
-	Threads          int
-	Timeout          int
-	CustomHeaders    customheader.CustomHeaders
-	CustomPorts      customport.CustomPorts
-	Output           string
-	FollowRedirects  bool
-	StoreResponse    bool
-	StoreResponseDir string
-	HttpProxy        string
-	SocksProxy       string
-	JSONOutput       bool
-	InputFile        string
-	Method           string
-	Silent           bool
-	Version          bool
-	Verbose          bool
-	NoColor          bool
-	FollowHostRedirects	 bool
-=======
 	RawRequestFile     string
 	VHost              bool
 	Smuggling          bool
@@ -64,7 +37,7 @@
 	Verbose            bool
 	NoColor            bool
 	OutputServerHeader bool
->>>>>>> 6c68fc5d
+	FollowHostRedirects	 bool
 }
 
 // ParseOptions parses the command line options for application
