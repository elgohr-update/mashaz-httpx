package runner

import (
	"flag"
	"math"
	"os"
	"regexp"

	"github.com/projectdiscovery/gologger"
	"github.com/projectdiscovery/gologger/formatter"
	"github.com/projectdiscovery/gologger/levels"
	"github.com/projectdiscovery/httpx/common/customheader"
	customport "github.com/projectdiscovery/httpx/common/customports"
	"github.com/projectdiscovery/httpx/common/fileutil"
	"github.com/projectdiscovery/httpx/common/stringz"
)

const (
	maxFileNameLength = 255
	two               = 2
)

type scanOptions struct {
	Methods                []string
	StoreResponseDirectory string
	RequestURI             string
	RequestBody            string
	VHost                  bool
	OutputTitle            bool
	OutputStatusCode       bool
	OutputLocation         bool
	OutputContentLength    bool
	StoreResponse          bool
	OutputServerHeader     bool
	OutputWebSocket        bool
	OutputWithNoColor      bool
	OutputMethod           bool
	ResponseInStdout       bool
	TLSProbe               bool
	CSPProbe               bool
	VHostInput             bool
	OutputContentType      bool
	Unsafe                 bool
	Pipeline               bool
	HTTP2Probe             bool
	OutputIP               bool
	OutputCName            bool
	OutputCDN              bool
	OutputResponseTime     bool
	PreferHTTPS            bool
	NoFallback             bool
	TechDetect             bool
<<<<<<< HEAD
	StoreChain             bool
=======
	MaxResponseBodySize    int
>>>>>>> f560d248
	OutputExtractRegex     string
	extractRegex           *regexp.Regexp
}

func (s *scanOptions) Clone() *scanOptions {
	return &scanOptions{
		Methods:                s.Methods,
		StoreResponseDirectory: s.StoreResponseDirectory,
		RequestURI:             s.RequestURI,
		RequestBody:            s.RequestBody,
		VHost:                  s.VHost,
		OutputTitle:            s.OutputTitle,
		OutputStatusCode:       s.OutputStatusCode,
		OutputLocation:         s.OutputLocation,
		OutputContentLength:    s.OutputContentLength,
		StoreResponse:          s.StoreResponse,
		OutputServerHeader:     s.OutputServerHeader,
		OutputWebSocket:        s.OutputWebSocket,
		OutputWithNoColor:      s.OutputWithNoColor,
		OutputMethod:           s.OutputMethod,
		ResponseInStdout:       s.ResponseInStdout,
		TLSProbe:               s.TLSProbe,
		CSPProbe:               s.CSPProbe,
		OutputContentType:      s.OutputContentType,
		Unsafe:                 s.Unsafe,
		Pipeline:               s.Pipeline,
		HTTP2Probe:             s.HTTP2Probe,
		OutputIP:               s.OutputIP,
		OutputCName:            s.OutputCName,
		OutputCDN:              s.OutputCDN,
		OutputResponseTime:     s.OutputResponseTime,
		PreferHTTPS:            s.PreferHTTPS,
		NoFallback:             s.NoFallback,
		TechDetect:             s.TechDetect,
		StoreChain:             s.StoreChain,
		OutputExtractRegex:     s.OutputExtractRegex,
	}
}

// Options contains configuration options for chaos client.
type Options struct {
	CustomHeaders             customheader.CustomHeaders
	CustomPorts               customport.CustomPorts
	matchStatusCode           []int
	matchContentLength        []int
	filterStatusCode          []int
	filterContentLength       []int
	Output                    string
	StoreResponseDir          string
	HTTPProxy                 string
	SocksProxy                string
	InputFile                 string
	Methods                   string
	RequestURI                string
	RequestURIs               string
	requestURIs               []string
	OutputMatchStatusCode     string
	OutputMatchContentLength  string
	OutputFilterStatusCode    string
	OutputFilterContentLength string
	InputRawRequest           string
	rawRequest                string
	RequestBody               string
	OutputFilterString        string
	OutputMatchString         string
	OutputFilterRegex         string
	OutputMatchRegex          string
	Retries                   int
	Threads                   int
	Timeout                   int
	filterRegex               *regexp.Regexp
	matchRegex                *regexp.Regexp
	VHost                     bool
	VHostInput                bool
	Smuggling                 bool
	ExtractTitle              bool
	StatusCode                bool
	Location                  bool
	ContentLength             bool
	FollowRedirects           bool
	StoreResponse             bool
	JSONOutput                bool
	Silent                    bool
	Version                   bool
	Verbose                   bool
	NoColor                   bool
	OutputServerHeader        bool
	OutputWebSocket           bool
	responseInStdout          bool
	FollowHostRedirects       bool
	OutputMethod              bool
	TLSProbe                  bool
	CSPProbe                  bool
	OutputContentType         bool
	OutputIP                  bool
	OutputCName               bool
	Unsafe                    bool
	Debug                     bool
	Pipeline                  bool
	HTTP2Probe                bool
	OutputCDN                 bool
	OutputResponseTime        bool
	NoFallback                bool
	TechDetect                bool
	TLSGrab                   bool
	protocol                  string
	ShowStatistics            bool
	RandomAgent               bool
<<<<<<< HEAD
	StoreChain                bool
=======
	MaxResponseBodySize       int
>>>>>>> f560d248
	OutputExtractRegex        string
}

// ParseOptions parses the command line options for application
func ParseOptions() *Options {
	options := &Options{}

	flag.BoolVar(&options.TLSGrab, "tls-grab", false, "Perform TLS data grabbing")
	flag.BoolVar(&options.TechDetect, "tech-detect", false, "Perform wappalyzer based technology detection")
	flag.IntVar(&options.Threads, "threads", 50, "Number of threads")
	flag.IntVar(&options.Retries, "retries", 0, "Number of retries")
	flag.IntVar(&options.Timeout, "timeout", 5, "Timeout in seconds")
	flag.StringVar(&options.Output, "o", "", "File to write output to (optional)")
	flag.BoolVar(&options.VHost, "vhost", false, "Check for VHOSTs")
	flag.BoolVar(&options.VHostInput, "vhost-input", false, "Get a list of vhosts as input")
	flag.BoolVar(&options.ExtractTitle, "title", false, "Extracts title")
	flag.BoolVar(&options.StatusCode, "status-code", false, "Extracts status code")
	flag.BoolVar(&options.Location, "location", false, "Extracts location header")
	flag.Var(&options.CustomHeaders, "H", "Custom Header")
	flag.Var(&options.CustomPorts, "ports", "ports range (nmap syntax: eg 1,2-10,11)")
	flag.BoolVar(&options.ContentLength, "content-length", false, "Extracts content length")
	flag.BoolVar(&options.StoreResponse, "sr", false, "Save response to file (default 'output')")
	flag.StringVar(&options.StoreResponseDir, "srd", "output", "Save response directory")
	flag.BoolVar(&options.FollowRedirects, "follow-redirects", false, "Follow Redirects")
	flag.BoolVar(&options.FollowHostRedirects, "follow-host-redirects", false, "Only follow redirects on the same host")
	flag.StringVar(&options.HTTPProxy, "http-proxy", "", "HTTP Proxy, eg http://127.0.0.1:8080")
	flag.BoolVar(&options.JSONOutput, "json", false, "JSON Output")
	flag.StringVar(&options.InputFile, "l", "", "File containing domains")
	flag.StringVar(&options.Methods, "x", "", "Request Methods, use ALL to check all verbs ()")
	flag.BoolVar(&options.OutputMethod, "method", false, "Output method")
	flag.BoolVar(&options.Silent, "silent", false, "Silent mode")
	flag.BoolVar(&options.Version, "version", false, "Show version of httpx")
	flag.BoolVar(&options.Verbose, "verbose", false, "Verbose Mode")
	flag.BoolVar(&options.NoColor, "no-color", false, "No Color")
	flag.BoolVar(&options.OutputServerHeader, "web-server", false, "Extracts server header")
	flag.BoolVar(&options.OutputWebSocket, "websocket", false, "Prints out if the server exposes a websocket")
	flag.BoolVar(&options.responseInStdout, "response-in-json", false, "Show Raw HTTP Response In Output (-json only) (deprecated)")
	flag.BoolVar(&options.responseInStdout, "include-response", false, "Show Raw HTTP Response In Output (-json only)")
	flag.BoolVar(&options.TLSProbe, "tls-probe", false, "Send HTTP probes on the extracted TLS domains")
	flag.BoolVar(&options.CSPProbe, "csp-probe", false, "Send HTTP probes on the extracted CSP domains")
	flag.StringVar(&options.RequestURI, "path", "", "Request path/file (example '/api')")
	flag.StringVar(&options.RequestURIs, "paths", "", "Command separated paths or file containing one path per line (example '/api/v1,/apiv2')")
	flag.BoolVar(&options.OutputContentType, "content-type", false, "Extracts content-type")
	flag.StringVar(&options.OutputMatchStatusCode, "mc", "", "Match status code")
	flag.StringVar(&options.OutputMatchStatusCode, "ml", "", "Match content length")
	flag.StringVar(&options.OutputFilterStatusCode, "fc", "", "Filter status code")
	flag.StringVar(&options.OutputFilterContentLength, "fl", "", "Filter content length")
	flag.StringVar(&options.InputRawRequest, "request", "", "File containing raw request")
	flag.BoolVar(&options.Unsafe, "unsafe", false, "Send raw requests skipping golang normalization")
	flag.StringVar(&options.RequestBody, "body", "", "Request Body")
	flag.BoolVar(&options.Debug, "debug", false, "Debug mode")
	flag.BoolVar(&options.Pipeline, "pipeline", false, "HTTP1.1 Pipeline")
	flag.BoolVar(&options.HTTP2Probe, "http2", false, "HTTP2 probe")
	flag.BoolVar(&options.OutputIP, "ip", false, "Output target ip")
	flag.StringVar(&options.OutputFilterString, "filter-string", "", "Filter String")
	flag.StringVar(&options.OutputMatchString, "match-string", "", "Match string")
	flag.StringVar(&options.OutputFilterRegex, "filter-regex", "", "Filter Regex")
	flag.StringVar(&options.OutputMatchRegex, "match-regex", "", "Match Regex")
	flag.BoolVar(&options.OutputCName, "cname", false, "Output first cname")
	flag.BoolVar(&options.OutputCDN, "cdn", false, "Check if domain's ip belongs to known CDN (akamai, cloudflare, ..)")
	flag.BoolVar(&options.OutputResponseTime, "response-time", false, "Output the response time")
	flag.BoolVar(&options.NoFallback, "no-fallback", false, "If HTTPS on port 443 is successful on default configuration, probes also port 80 for HTTP")
	flag.BoolVar(&options.ShowStatistics, "stats", false, "Enable statistic on keypress (terminal may become unresponsive till the end)")
	flag.BoolVar(&options.RandomAgent, "random-agent", false, "Use randomly selected HTTP User-Agent header value")
<<<<<<< HEAD
	flag.BoolVar(&options.StoreChain, "store-chain", false, "Save chain to file (default 'output')")
=======
	flag.IntVar(&options.MaxResponseBodySize, "max-response-body-size", math.MaxInt32, "Maximum response body size")
>>>>>>> f560d248
	flag.StringVar(&options.OutputExtractRegex, "extract-regex", "", "Extract Regex")

	flag.Parse()

	// Read the inputs and configure the logging
	options.configureOutput()

	showBanner()

	if options.Version {
		gologger.Info().Msgf("Current Version: %s\n", Version)
		os.Exit(0)
	}

	options.validateOptions()

	return options
}

func (options *Options) validateOptions() {
	if options.InputFile != "" && !fileutil.FileExists(options.InputFile) {
		gologger.Fatal().Msgf("File %s does not exist!\n", options.InputFile)
	}

	if options.InputRawRequest != "" && !fileutil.FileExists(options.InputRawRequest) {
		gologger.Fatal().Msgf("File %s does not exist!\n", options.InputRawRequest)
	}

	var err error
	if options.matchStatusCode, err = stringz.StringToSliceInt(options.OutputMatchStatusCode); err != nil {
		gologger.Fatal().Msgf("Invalid value for match status code option: %s\n", err)
	}
	if options.matchContentLength, err = stringz.StringToSliceInt(options.OutputMatchContentLength); err != nil {
		gologger.Fatal().Msgf("Invalid value for match content length option: %s\n", err)
	}
	if options.filterStatusCode, err = stringz.StringToSliceInt(options.OutputFilterStatusCode); err != nil {
		gologger.Fatal().Msgf("Invalid value for filter status code option: %s\n", err)
	}
	if options.filterContentLength, err = stringz.StringToSliceInt(options.OutputFilterContentLength); err != nil {
		gologger.Fatal().Msgf("Invalid value for filter content length option: %s\n", err)
	}
	if options.OutputFilterRegex != "" {
		if options.filterRegex, err = regexp.Compile(options.OutputFilterRegex); err != nil {
			gologger.Fatal().Msgf("Invalid value for regex filter option: %s\n", err)
		}
	}
	if options.OutputMatchRegex != "" {
		if options.matchRegex, err = regexp.Compile(options.OutputMatchRegex); err != nil {
			gologger.Fatal().Msgf("Invalid value for match regex option: %s\n", err)
		}
	}
}

// configureOutput configures the output on the screen
func (options *Options) configureOutput() {
	// If the user desires verbose output, show verbose output
	if options.Verbose {
		gologger.DefaultLogger.SetMaxLevel(levels.LevelVerbose)
	}
	if options.Debug {
		gologger.DefaultLogger.SetMaxLevel(levels.LevelDebug)
	}
	if options.NoColor {
		gologger.DefaultLogger.SetFormatter(formatter.NewCLI(true))
	}
	if options.Silent {
		gologger.DefaultLogger.SetMaxLevel(levels.LevelSilent)
	}
}<|MERGE_RESOLUTION|>--- conflicted
+++ resolved
@@ -50,11 +50,8 @@
 	PreferHTTPS            bool
 	NoFallback             bool
 	TechDetect             bool
-<<<<<<< HEAD
 	StoreChain             bool
-=======
 	MaxResponseBodySize    int
->>>>>>> f560d248
 	OutputExtractRegex     string
 	extractRegex           *regexp.Regexp
 }
@@ -163,11 +160,8 @@
 	protocol                  string
 	ShowStatistics            bool
 	RandomAgent               bool
-<<<<<<< HEAD
 	StoreChain                bool
-=======
 	MaxResponseBodySize       int
->>>>>>> f560d248
 	OutputExtractRegex        string
 }
 
@@ -232,11 +226,8 @@
 	flag.BoolVar(&options.NoFallback, "no-fallback", false, "If HTTPS on port 443 is successful on default configuration, probes also port 80 for HTTP")
 	flag.BoolVar(&options.ShowStatistics, "stats", false, "Enable statistic on keypress (terminal may become unresponsive till the end)")
 	flag.BoolVar(&options.RandomAgent, "random-agent", false, "Use randomly selected HTTP User-Agent header value")
-<<<<<<< HEAD
 	flag.BoolVar(&options.StoreChain, "store-chain", false, "Save chain to file (default 'output')")
-=======
 	flag.IntVar(&options.MaxResponseBodySize, "max-response-body-size", math.MaxInt32, "Maximum response body size")
->>>>>>> f560d248
 	flag.StringVar(&options.OutputExtractRegex, "extract-regex", "", "Extract Regex")
 
 	flag.Parse()
