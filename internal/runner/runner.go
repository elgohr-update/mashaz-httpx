package runner

import (
	"bufio"
	"crypto/sha256"
	"encoding/hex"
	"encoding/json"
	"fmt"
	"io/ioutil"
	"net/http"
	"net/http/httputil"
	"net/url"
	"os"
	"path"
	"regexp"
	"strconv"
	"strings"
	"time"

	"github.com/logrusorgru/aurora"
	"github.com/pkg/errors"

	"github.com/projectdiscovery/clistats"
	// automatic fd max increase if running as root
	_ "github.com/projectdiscovery/fdmax/autofdmax"
	"github.com/projectdiscovery/gologger"
	"github.com/projectdiscovery/hmap/store/hybrid"
	customport "github.com/projectdiscovery/httpx/common/customports"
	"github.com/projectdiscovery/httpx/common/fileutil"
	"github.com/projectdiscovery/httpx/common/httputilz"
	"github.com/projectdiscovery/httpx/common/httpx"
	"github.com/projectdiscovery/httpx/common/iputil"
	"github.com/projectdiscovery/httpx/common/slice"
	"github.com/projectdiscovery/httpx/common/stringz"
	"github.com/projectdiscovery/mapcidr"
	"github.com/projectdiscovery/rawhttp"
	wappalyzer "github.com/projectdiscovery/wappalyzergo"
	"github.com/remeh/sizedwaitgroup"
)

const (
	statsDisplayInterval = 5
)

// Runner is a client for running the enumeration process.
type Runner struct {
	options    *Options
	hp         *httpx.HTTPX
	wappalyzer *wappalyzer.Wappalyze
	scanopts   scanOptions
	hm         *hybrid.HybridMap
	stats      clistats.StatisticsClient
}

// New creates a new client for running enumeration process.
func New(options *Options) (*Runner, error) {
	runner := &Runner{
		options: options,
	}
	var err error
	if options.TechDetect {
		runner.wappalyzer, err = wappalyzer.New()
	}
	if err != nil {
		return nil, errors.Wrap(err, "could not create wappalyzer client")
	}

	httpxOptions := httpx.DefaultOptions
	httpxOptions.TLSGrab = options.TLSGrab
	httpxOptions.Timeout = time.Duration(options.Timeout) * time.Second
	httpxOptions.RetryMax = options.Retries
	httpxOptions.FollowRedirects = options.FollowRedirects
	httpxOptions.FollowHostRedirects = options.FollowHostRedirects
	httpxOptions.HTTPProxy = options.HTTPProxy
	httpxOptions.Unsafe = options.Unsafe
	httpxOptions.RequestOverride = httpx.RequestOverride{URIPath: options.RequestURI}
	httpxOptions.CdnCheck = options.OutputCDN
	httpxOptions.RandomAgent = options.RandomAgent

	var key, value string
	httpxOptions.CustomHeaders = make(map[string]string)
	for _, customHeader := range options.CustomHeaders {
		tokens := strings.SplitN(customHeader, ":", two)
		// rawhttp skips all checks
		if options.Unsafe {
			httpxOptions.CustomHeaders[customHeader] = ""
			continue
		}

		// Continue normally
		if len(tokens) < two {
			continue
		}
		key = strings.TrimSpace(tokens[0])
		value = strings.TrimSpace(tokens[1])
		httpxOptions.CustomHeaders[key] = value
	}

	runner.hp, err = httpx.New(&httpxOptions)
	if err != nil {
		gologger.Fatal().Msgf("Could not create httpx instance: %s\n", err)
	}

	var scanopts scanOptions

	if options.InputRawRequest != "" {
		var rawRequest []byte
		rawRequest, err = ioutil.ReadFile(options.InputRawRequest)
		if err != nil {
			gologger.Fatal().Msgf("Could not read raw request from '%s': %s\n", options.InputRawRequest, err)
		}

		rrMethod, rrPath, rrHeaders, rrBody, errParse := httputilz.ParseRequest(string(rawRequest), options.Unsafe)
		if errParse != nil {
			gologger.Fatal().Msgf("Could not parse raw request: %s\n", err)
		}
		scanopts.Methods = append(scanopts.Methods, rrMethod)
		scanopts.RequestURI = rrPath
		for name, value := range rrHeaders {
			httpxOptions.CustomHeaders[name] = value
		}
		scanopts.RequestBody = rrBody
		options.rawRequest = string(rawRequest)
	}

	// disable automatic host header for rawhttp if manually specified
	// as it can be malformed the best approach is to remove spaces and check for lowercase "host" word
	if options.Unsafe {
		for name := range runner.hp.CustomHeaders {
			nameLower := strings.TrimSpace(strings.ToLower(name))
			if strings.HasPrefix(nameLower, "host") {
				rawhttp.AutomaticHostHeader(false)
			}
		}
	}
	if strings.EqualFold(options.Methods, "all") {
		scanopts.Methods = httputilz.AllHTTPMethods()
	} else if options.Methods != "" {
		scanopts.Methods = append(scanopts.Methods, stringz.SplitByCharAndTrimSpace(options.Methods, ",")...)
	}
	if len(scanopts.Methods) == 0 {
		scanopts.Methods = append(scanopts.Methods, http.MethodGet)
	}
	runner.options.protocol = httpx.HTTPorHTTPS
	scanopts.VHost = options.VHost
	scanopts.OutputTitle = options.ExtractTitle
	scanopts.OutputStatusCode = options.StatusCode
	scanopts.OutputLocation = options.Location
	scanopts.OutputContentLength = options.ContentLength
	scanopts.StoreResponse = options.StoreResponse
	scanopts.StoreResponseDirectory = options.StoreResponseDir
	scanopts.OutputServerHeader = options.OutputServerHeader
	scanopts.OutputWithNoColor = options.NoColor
	scanopts.ResponseInStdout = options.responseInStdout
	scanopts.OutputWebSocket = options.OutputWebSocket
	scanopts.TLSProbe = options.TLSProbe
	scanopts.CSPProbe = options.CSPProbe
	if options.RequestURI != "" {
		scanopts.RequestURI = options.RequestURI
	}
	scanopts.VHostInput = options.VHostInput
	scanopts.OutputContentType = options.OutputContentType
	scanopts.RequestBody = options.RequestBody
	scanopts.Unsafe = options.Unsafe
	scanopts.Pipeline = options.Pipeline
	scanopts.HTTP2Probe = options.HTTP2Probe
	scanopts.OutputMethod = options.OutputMethod
	scanopts.OutputIP = options.OutputIP
	scanopts.OutputCName = options.OutputCName
	scanopts.OutputCDN = options.OutputCDN
	scanopts.OutputResponseTime = options.OutputResponseTime
	scanopts.NoFallback = options.NoFallback
	scanopts.TechDetect = options.TechDetect
<<<<<<< HEAD
	scanopts.MaxResponseBodySize = options.MaxResponseBodySize
=======
	if options.OutputExtractRegex != "" {
		if scanopts.extractRegex, err = regexp.Compile(options.OutputExtractRegex); err != nil {
			return nil, err
		}
	}
>>>>>>> e9bb05db

	// output verb if more than one is specified
	if len(scanopts.Methods) > 1 && !options.Silent {
		scanopts.OutputMethod = true
	}

	runner.scanopts = scanopts

	if options.ShowStatistics {
		runner.stats, err = clistats.New()
		if err != nil {
			return nil, err
		}
	}

	hm, err := hybrid.New(hybrid.DefaultDiskOptions)
	if err != nil {
		return nil, err
	}
	runner.hm = hm

	return runner, nil
}

func (r *Runner) prepareInput() {
	var (
		finput  *os.File
		scanner *bufio.Scanner
		err     error
	)
	// check if file has been provided
	if fileutil.FileExists(r.options.InputFile) {
		finput, err = os.Open(r.options.InputFile)
		if err != nil {
			gologger.Fatal().Msgf("Could read input file '%s': %s\n", r.options.InputFile, err)
		}
		scanner = bufio.NewScanner(finput)
	} else if fileutil.HasStdin() {
		scanner = bufio.NewScanner(os.Stdin)
	} else {
		gologger.Fatal().Msgf("No input provided")
	}

	// Check if the user requested multiple paths
	if fileutil.FileExists(r.options.RequestURIs) {
		r.options.requestURIs = fileutil.LoadFile(r.options.RequestURIs)
	} else if r.options.RequestURIs != "" {
		r.options.requestURIs = strings.Split(r.options.RequestURIs, ",")
	}

	numTargets := 0
	for scanner.Scan() {
		target := strings.TrimSpace(scanner.Text())
		// Used just to get the exact number of targets
		if _, ok := r.hm.Get(target); ok {
			continue
		}

		if len(r.options.requestURIs) > 0 {
			numTargets += len(r.options.requestURIs)
		} else {
			numTargets++
		}
		r.hm.Set(target, nil) //nolint
	}

	if r.options.InputFile != "" {
		err := finput.Close()
		if err != nil {
			gologger.Fatal().Msgf("Could close input file '%s': %s\n", r.options.InputFile, err)
		}
	}

	if r.options.ShowStatistics {
		numPorts := len(customport.Ports)
		if numPorts == 0 {
			// Default Ports 80, 443
			numPorts = 2
		}

		r.stats.AddStatic("hosts", numTargets)
		r.stats.AddStatic("startedAt", time.Now())
		r.stats.AddCounter("requests", 0)
		r.stats.AddCounter("total", uint64(numTargets*numPorts))
		err := r.stats.Start(makePrintCallback(), time.Duration(statsDisplayInterval)*time.Second)
		if err != nil {
			gologger.Warning().Msgf("Could not create statistic: %s\n", err)
		}
	}
}

func makePrintCallback() func(stats clistats.StatisticsClient) {
	builder := &strings.Builder{}
	return func(stats clistats.StatisticsClient) {
		builder.WriteRune('[')
		startedAt, _ := stats.GetStatic("startedAt")
		duration := time.Since(startedAt.(time.Time))
		builder.WriteString(clistats.FmtDuration(duration))
		builder.WriteRune(']')

		hosts, _ := stats.GetStatic("hosts")
		builder.WriteString(" | Hosts: ")
		builder.WriteString(clistats.String(hosts))

		requests, _ := stats.GetCounter("requests")
		total, _ := stats.GetCounter("total")

		builder.WriteString(" | RPS: ")
		builder.WriteString(clistats.String(uint64(float64(requests) / duration.Seconds())))

		builder.WriteString(" | Requests: ")
		builder.WriteString(clistats.String(requests))
		builder.WriteRune('/')
		builder.WriteString(clistats.String(total))
		builder.WriteRune(' ')
		builder.WriteRune('(')
		//nolint:gomnd // this is not a magic number
		builder.WriteString(clistats.String(uint64(float64(requests) / float64(total) * 100.0)))
		builder.WriteRune('%')
		builder.WriteRune(')')
		builder.WriteRune('\n')

		fmt.Fprintf(os.Stderr, "%s", builder.String())
		builder.Reset()
	}
}

// Close closes the httpx scan instance
func (r *Runner) Close() {
	// nolint:errcheck // ignore
	r.hm.Close()
	r.hp.Dialer.Close()
}

// RunEnumeration on targets for httpx client
func (r *Runner) RunEnumeration() {
	// Try to create output folder if it doesnt exist
	if r.options.StoreResponse && !fileutil.FolderExists(r.options.StoreResponseDir) {
		if err := os.MkdirAll(r.options.StoreResponseDir, os.ModePerm); err != nil {
			gologger.Fatal().Msgf("Could not create output directory '%s': %s\n", r.options.StoreResponseDir, err)
		}
	}

	r.prepareInput()

	// output routine
	wgoutput := sizedwaitgroup.New(1)
	wgoutput.Add()
	output := make(chan Result)
	go func(output chan Result) {
		defer wgoutput.Done()

		var f *os.File
		if r.options.Output != "" {
			var err error
			f, err = os.Create(r.options.Output)
			if err != nil {
				gologger.Fatal().Msgf("Could not create output file '%s': %s\n", r.options.Output, err)
			}
			defer f.Close() //nolint
		}
		for resp := range output {
			if resp.err != nil {
				gologger.Debug().Msgf("Failure '%s': %s\n", resp.URL, resp.err)
			}
			if resp.str == "" {
				continue
			}

			// apply matchers and filters
			if len(r.options.filterStatusCode) > 0 && slice.IntSliceContains(r.options.filterStatusCode, resp.StatusCode) {
				continue
			}
			if len(r.options.filterContentLength) > 0 && slice.IntSliceContains(r.options.filterContentLength, resp.ContentLength) {
				continue
			}
			if r.options.filterRegex != nil && r.options.filterRegex.MatchString(resp.raw) {
				continue
			}
			if r.options.OutputFilterString != "" && strings.Contains(strings.ToLower(resp.raw), strings.ToLower(r.options.OutputFilterString)) {
				continue
			}
			if len(r.options.matchStatusCode) > 0 && !slice.IntSliceContains(r.options.matchStatusCode, resp.StatusCode) {
				continue
			}
			if len(r.options.matchContentLength) > 0 && !slice.IntSliceContains(r.options.matchContentLength, resp.ContentLength) {
				continue
			}
			if r.options.matchRegex != nil && !r.options.matchRegex.MatchString(resp.raw) {
				continue
			}
			if r.options.OutputMatchString != "" && !strings.Contains(strings.ToLower(resp.raw), strings.ToLower(r.options.OutputMatchString)) {
				continue
			}

			row := resp.str
			if r.options.JSONOutput {
				row = resp.JSON(&r.scanopts)
			}
			gologger.Silent().Msgf("%s\n", row)
			if f != nil {
				//nolint:errcheck // this method needs a small refactor to reduce complexity
				f.WriteString(row + "\n")
			}
		}
	}(output)

	wg := sizedwaitgroup.New(r.options.Threads)

	r.hm.Scan(func(k, _ []byte) error {
		var reqs int
		if len(r.options.requestURIs) > 0 {
			for _, p := range r.options.requestURIs {
				scanopts := r.scanopts.Clone()
				scanopts.RequestURI = p
				r.process(string(k), &wg, r.hp, r.options.protocol, scanopts, output)
				reqs++
			}
		} else {
			r.process(string(k), &wg, r.hp, r.options.protocol, &r.scanopts, output)
			reqs++
		}

		if r.options.ShowStatistics {
			r.stats.IncrementCounter("requests", reqs)
		}
		return nil
	})

	wg.Wait()

	close(output)

	wgoutput.Wait()
}

func (r *Runner) process(t string, wg *sizedwaitgroup.SizedWaitGroup, hp *httpx.HTTPX, protocol string, scanopts *scanOptions, output chan Result) {
	protocols := []string{protocol}
	if scanopts.NoFallback {
		protocols = []string{httpx.HTTPS, httpx.HTTP}
	}
	for target := range targets(stringz.TrimProtocol(t)) {
		// if no custom ports specified then test the default ones
		if len(customport.Ports) == 0 {
			for _, method := range scanopts.Methods {
				for _, prot := range protocols {
					wg.Add()
					go func(target, method, protocol string) {
						defer wg.Done()
						result := r.analyze(hp, protocol, target, 0, method, scanopts)
						output <- result
						if scanopts.TLSProbe && result.TLSData != nil {
							scanopts.TLSProbe = false
							for _, tt := range result.TLSData.DNSNames {
								r.process(tt, wg, hp, protocol, scanopts, output)
							}
							for _, tt := range result.TLSData.CommonName {
								r.process(tt, wg, hp, protocol, scanopts, output)
							}
						}
						if scanopts.CSPProbe && result.CSPData != nil {
							scanopts.CSPProbe = false
							for _, tt := range result.CSPData.Domains {
								r.process(tt, wg, hp, protocol, scanopts, output)
							}
						}
					}(target, method, prot)
				}
			}
		}

		// the host name shouldn't have any semicolon - in case remove the port
		semicolonPosition := strings.LastIndex(target, ":")
		if semicolonPosition > 0 {
			target = target[:semicolonPosition]
		}

		for port, wantedProtocol := range customport.Ports {
			for _, method := range scanopts.Methods {
				wg.Add()
				go func(port int, method, protocol string) {
					defer wg.Done()
					result := r.analyze(hp, protocol, target, port, method, scanopts)
					output <- result
					if scanopts.TLSProbe && result.TLSData != nil {
						scanopts.TLSProbe = false
						for _, tt := range result.TLSData.DNSNames {
							r.process(tt, wg, hp, protocol, scanopts, output)
						}
						for _, tt := range result.TLSData.CommonName {
							r.process(tt, wg, hp, protocol, scanopts, output)
						}
					}
				}(port, method, wantedProtocol)
			}
		}
	}
}

// returns all the targets within a cidr range or the single target
func targets(target string) chan string {
	results := make(chan string)
	go func() {
		defer close(results)

		// A valid target does not contain:
		// *
		// spaces
		if strings.ContainsAny(target, " *") {
			return
		}

		// test if the target is a cidr
		if iputil.IsCidr(target) {
			cidrIps, err := mapcidr.IPAddresses(target)
			if err != nil {
				return
			}
			for _, ip := range cidrIps {
				results <- ip
			}
		} else {
			results <- target
		}
	}()
	return results
}

func (r *Runner) analyze(hp *httpx.HTTPX, protocol, domain string, port int, method string, scanopts *scanOptions) Result {
	origProtocol := protocol
	if protocol == httpx.HTTPorHTTPS {
		protocol = httpx.HTTPS
	}
	retried := false
retry:
	var customHost string
	if scanopts.VHostInput {
		parts := strings.Split(domain, ",")
		//nolint:gomnd // not a magic number
		if len(parts) != 2 {
			return Result{}
		}
		domain = parts[0]
		customHost = parts[1]
	}

	URL := fmt.Sprintf("%s://%s", protocol, domain)
	if port > 0 {
		URL = fmt.Sprintf("%s://%s:%d", protocol, domain, port)
	} else {
		domainParse := strings.Split(domain, ":")
		domain = domainParse[0]
		if len(domainParse) > 1 {
			port, _ = strconv.Atoi(domainParse[1])
		}
	}

	if !scanopts.Unsafe {
		URL += scanopts.RequestURI
	}

	req, err := hp.NewRequest(method, URL)
	if err != nil {
		return Result{URL: URL, err: err}
	}
	if customHost != "" {
		req.Host = customHost
	}

	hp.SetCustomHeaders(req, hp.CustomHeaders)
	if scanopts.RequestBody != "" {
		req.ContentLength = int64(len(scanopts.RequestBody))
		req.Body = ioutil.NopCloser(strings.NewReader(scanopts.RequestBody))
	}

	requestDump, err := httputil.DumpRequestOut(req.Request, true)
	if err != nil {
		return Result{URL: URL, err: err}
	}

	resp, err := hp.Do(req)
	if err != nil {
		if !retried && origProtocol == httpx.HTTPorHTTPS {
			if protocol == httpx.HTTPS {
				protocol = httpx.HTTP
			} else {
				protocol = httpx.HTTPS
			}
			retried = true
			goto retry
		}
		return Result{URL: URL, err: err}
	}

	var fullURL string

	if resp.StatusCode >= 0 {
		if port > 0 {
			fullURL = fmt.Sprintf("%s://%s:%d%s", protocol, domain, port, scanopts.RequestURI)
		} else {
			fullURL = fmt.Sprintf("%s://%s%s", protocol, domain, scanopts.RequestURI)
		}
	}

	builder := &strings.Builder{}

	builder.WriteString(fullURL)

	if scanopts.OutputStatusCode {
		builder.WriteString(" [")
		if !scanopts.OutputWithNoColor {
			// Color the status code based on its value
			switch {
			case resp.StatusCode >= http.StatusOK && resp.StatusCode < http.StatusMultipleChoices:
				builder.WriteString(aurora.Green(strconv.Itoa(resp.StatusCode)).String())
			case resp.StatusCode >= http.StatusMultipleChoices && resp.StatusCode < http.StatusBadRequest:
				builder.WriteString(aurora.Yellow(strconv.Itoa(resp.StatusCode)).String())
			case resp.StatusCode >= http.StatusBadRequest && resp.StatusCode < http.StatusInternalServerError:
				builder.WriteString(aurora.Red(strconv.Itoa(resp.StatusCode)).String())
			case resp.StatusCode > http.StatusInternalServerError:
				builder.WriteString(aurora.Bold(aurora.Yellow(strconv.Itoa(resp.StatusCode))).String())
			}
		} else {
			builder.WriteString(strconv.Itoa(resp.StatusCode))
		}
		builder.WriteRune(']')
	}

	if scanopts.OutputLocation {
		builder.WriteString(" [")
		if !scanopts.OutputWithNoColor {
			builder.WriteString(aurora.Magenta(resp.GetHeaderPart("Location", ";")).String())
		} else {
			builder.WriteString(resp.GetHeaderPart("Location", ";"))
		}
		builder.WriteRune(']')
	}

	if scanopts.OutputMethod {
		builder.WriteString(" [")
		if !scanopts.OutputWithNoColor {
			builder.WriteString(aurora.Magenta(method).String())
		} else {
			builder.WriteString(method)
		}
		builder.WriteRune(']')
	}

	if scanopts.OutputContentLength {
		builder.WriteString(" [")
		if !scanopts.OutputWithNoColor {
			builder.WriteString(aurora.Magenta(strconv.Itoa(resp.ContentLength)).String())
		} else {
			builder.WriteString(strconv.Itoa(resp.ContentLength))
		}
		builder.WriteRune(']')
	}

	if scanopts.OutputContentType {
		builder.WriteString(" [")
		if !scanopts.OutputWithNoColor {
			builder.WriteString(aurora.Magenta(resp.GetHeaderPart("Content-Type", ";")).String())
		} else {
			builder.WriteString(resp.GetHeaderPart("Content-Type", ";"))
		}
		builder.WriteRune(']')
	}

	title := httpx.ExtractTitle(resp)
	if scanopts.OutputTitle {
		builder.WriteString(" [")
		if !scanopts.OutputWithNoColor {
			builder.WriteString(aurora.Cyan(title).String())
		} else {
			builder.WriteString(title)
		}
		builder.WriteRune(']')
	}

	serverHeader := resp.GetHeader("Server")
	if scanopts.OutputServerHeader {
		builder.WriteString(fmt.Sprintf(" [%s]", serverHeader))
	}

	var serverResponseRaw string
	var request string
	var responseHeader string
	if scanopts.ResponseInStdout {
		serverResponseRaw = string(resp.Data)
		request = string(requestDump)
		responseHeader = resp.RawHeaders
	}

	// check for virtual host
	isvhost := false
	if scanopts.VHost {
		isvhost, _ = hp.IsVirtualHost(req)
		if isvhost {
			builder.WriteString(" [vhost]")
		}
	}

	// web socket
	isWebSocket := resp.StatusCode == 101
	if scanopts.OutputWebSocket && isWebSocket {
		builder.WriteString(" [websocket]")
	}

	pipeline := false
	if scanopts.Pipeline {
		pipeline = hp.SupportPipeline(protocol, method, domain, port)
		if pipeline {
			builder.WriteString(" [pipeline]")
		}
	}

	var http2 bool
	// if requested probes for http2
	if scanopts.HTTP2Probe {
		http2 = hp.SupportHTTP2(protocol, method, URL)
		if http2 {
			builder.WriteString(" [http2]")
		}
	}
	ip := hp.Dialer.GetDialedIP(domain)
	if scanopts.OutputIP {
		builder.WriteString(fmt.Sprintf(" [%s]", ip))
	}

	var (
		ips    []string
		cnames []string
	)
	dnsData, err := hp.Dialer.GetDNSData(domain)
	if dnsData != nil && err == nil {
		ips = append(ips, dnsData.A...)
		ips = append(ips, dnsData.AAAA...)
		cnames = dnsData.CNAME
	} else {
		ips = append(ips, ip)
	}

	if scanopts.OutputCName && len(cnames) > 0 {
		// Print only the first CNAME (full list in json)
		builder.WriteString(fmt.Sprintf(" [%s]", cnames[0]))
	}

	isCDN, err := hp.CdnCheck(ip)
	if scanopts.OutputCDN && isCDN && err == nil {
		builder.WriteString(" [cdn]")
	}

	if scanopts.OutputResponseTime {
		builder.WriteString(fmt.Sprintf(" [%s]", resp.Duration))
	}

	var technologies []string
	if scanopts.TechDetect {
		matches := r.wappalyzer.Fingerprint(resp.Headers, resp.Data)
		for match := range matches {
			technologies = append(technologies, match)
		}

		if len(technologies) > 0 {
			technologies := strings.Join(technologies, ",")

			builder.WriteString(" [")
			if !scanopts.OutputWithNoColor {
				builder.WriteString(aurora.Magenta(technologies).String())
			} else {
				builder.WriteString(technologies)
			}
			builder.WriteRune(']')
		}
	}

	// extract regex
	if scanopts.extractRegex != nil {
		matches := scanopts.extractRegex.FindAllString(string(resp.Data), -1)
		if len(matches) > 0 {
			builder.WriteString(" [" + strings.Join(matches, ",") + "]")
		}
	}

	// store responses in directory
	if scanopts.StoreResponse {
		domainFile := fmt.Sprintf("%s%s", domain, scanopts.RequestURI)
		if port > 0 {
			domainFile = fmt.Sprintf("%s.%d%s", domain, port, scanopts.RequestURI)
		}
		// On various OS the file max file name length is 255 - https://serverfault.com/questions/9546/filename-length-limits-on-linux
		// Truncating length at 255
		if len(domainFile) >= maxFileNameLength {
			// leaving last 4 bytes free to append ".txt"
			domainFile = domainFile[:maxFileNameLength-1]
		}

		domainFile = strings.ReplaceAll(domainFile, "/", "_") + ".txt"
		responsePath := path.Join(scanopts.StoreResponseDirectory, domainFile)
		respRaw := resp.Raw
		if len(respRaw) > scanopts.MaxResponseBodySize {
			respRaw = respRaw[:scanopts.MaxResponseBodySize]
		}
		writeErr := ioutil.WriteFile(responsePath, []byte(respRaw), 0644)
		if writeErr != nil {
			gologger.Warning().Msgf("Could not write response, at path '%s', to disk: %s", responsePath, writeErr)
		}
	}

	parsed, err := url.Parse(fullURL)
	if err != nil {
		return Result{URL: URL, err: errors.Wrap(err, "could not parse url")}
	}

	finalPort := parsed.Port()
	if finalPort == "" {
		if parsed.Scheme == "http" {
			finalPort = "80"
		} else {
			finalPort = "443"
		}
	}
	finalPath := parsed.Path
	if finalPath == "" {
		finalPath = "/"
	}

	hasher := sha256.New()
	_, _ = hasher.Write(resp.Data)
	bodySha := hex.EncodeToString(hasher.Sum(nil))
	hasher.Reset()

	_, _ = hasher.Write([]byte(resp.RawHeaders))
	headersSha := hex.EncodeToString(hasher.Sum(nil))

	return Result{
		Timestamp:      time.Now(),
		Request:        request,
		ResponseHeader: responseHeader,
		Scheme:         parsed.Scheme,
		Port:           finalPort,
		Path:           finalPath,
		BodySHA256:     bodySha,
		HeaderSHA256:   headersSha,
		raw:            resp.Raw,
		URL:            fullURL,
		ContentLength:  resp.ContentLength,
		StatusCode:     resp.StatusCode,
		Location:       resp.GetHeaderPart("Location", ";"),
		ContentType:    resp.GetHeaderPart("Content-Type", ";"),
		Title:          title,
		str:            builder.String(),
		VHost:          isvhost,
		WebServer:      serverHeader,
		ResponseBody:   serverResponseRaw,
		WebSocket:      isWebSocket,
		TLSData:        resp.TLSData,
		CSPData:        resp.CSPData,
		Pipeline:       pipeline,
		HTTP2:          http2,
		Method:         method,
		Host:           ip,
		A:              ips,
		CNAMEs:         cnames,
		CDN:            isCDN,
		ResponseTime:   resp.Duration.String(),
		Technologies:   technologies,
	}
}

// Result of a scan
type Result struct {
	Timestamp      time.Time `json:"timestamp,omitempty"`
	Request        string    `json:"request,omitempty"`
	ResponseHeader string    `json:"response-header,omitempty"`
	Scheme         string    `json:"scheme,omitempty"`
	Port           string    `json:"port,omitempty"`
	Path           string    `json:"path,omitempty"`
	BodySHA256     string    `json:"body-sha256,omitempty"`
	HeaderSHA256   string    `json:"header-sha256,omitempty"`
	A              []string  `json:"a,omitempty"`
	CNAMEs         []string  `json:"cnames,omitempty"`
	raw            string
	URL            string `json:"url,omitempty"`
	Location       string `json:"location,omitempty"`
	Title          string `json:"title,omitempty"`
	str            string
	err            error
	WebServer      string         `json:"webserver,omitempty"`
	ResponseBody   string         `json:"response-body,omitempty"`
	ContentType    string         `json:"content-type,omitempty"`
	Method         string         `json:"method,omitempty"`
	Host           string         `json:"host,omitempty"`
	ContentLength  int            `json:"content-length,omitempty"`
	StatusCode     int            `json:"status-code,omitempty"`
	TLSData        *httpx.TLSData `json:"tls-grab,omitempty"`
	CSPData        *httpx.CSPData `json:"csp,omitempty"`
	VHost          bool           `json:"vhost,omitempty"`
	WebSocket      bool           `json:"websocket,omitempty"`
	Pipeline       bool           `json:"pipeline,omitempty"`
	HTTP2          bool           `json:"http2,omitempty"`
	CDN            bool           `json:"cdn,omitempty"`
	ResponseTime   string         `json:"response-time,omitempty"`
	Technologies   []string       `json:"technologies,omitempty"`
}

// JSON the result
func (r Result) JSON(scanopts *scanOptions) string { //nolint
	if scanopts != nil && len(r.ResponseBody) > scanopts.MaxResponseBodySize {
		r.ResponseBody = r.ResponseBody[:scanopts.MaxResponseBodySize]
	}

	if js, err := json.Marshal(r); err == nil {
		return string(js)
	}

	return ""
}<|MERGE_RESOLUTION|>--- conflicted
+++ resolved
@@ -171,15 +171,12 @@
 	scanopts.OutputResponseTime = options.OutputResponseTime
 	scanopts.NoFallback = options.NoFallback
 	scanopts.TechDetect = options.TechDetect
-<<<<<<< HEAD
 	scanopts.MaxResponseBodySize = options.MaxResponseBodySize
-=======
 	if options.OutputExtractRegex != "" {
 		if scanopts.extractRegex, err = regexp.Compile(options.OutputExtractRegex); err != nil {
 			return nil, err
 		}
 	}
->>>>>>> e9bb05db
 
 	// output verb if more than one is specified
 	if len(scanopts.Methods) > 1 && !options.Silent {
